--- conflicted
+++ resolved
@@ -8,7 +8,6 @@
 
 const stepSize = 0.05
 
-<<<<<<< HEAD
 // IS ANSWER TEST
 func (e *Explorer) semanticPath(source, target []float32) error {
 
@@ -59,45 +58,6 @@
 
 	winner := "NO ANSWER FOUND... "
 	winnerDist := float32(100.0)
-=======
-// this is the latest approach, i.e. the "overlapping algo"
-func (e *Explorer) semanticPath(source, target []float32) error {
-	// // Yoko Ono was the wife of Lennon
-	// sourceStringArr := []string{"beatles"}
-	// targetStringArr := []string{"yoko", "ono"}
-
-	// //// New York purchased the rights of NYC from Holland
-	// // sourceStringArr := []string{"new", "york", "city"}
-	// // targetStringArr := []string{"holland"}
-
-	// //// Fashion designer to fashion magazine
-	// // sourceStringArr := []string{"alexander", "mcqueen"}
-	// // targetStringArr := []string{"vogue"}
-
-	// // overwrite source and target
-	// source, err := e.vectorizer.Corpi(context.TODO(), sourceStringArr)
-	// if err != nil {
-	// 	return err
-	// }
-	// target, err = e.vectorizer.Corpi(context.TODO(), targetStringArr)
-	// if err != nil {
-	// 	return err
-	// }
-
-	before := time.Now()
-	sourceWords, _, err := e.vectorizer.NearestWordsByVector(context.TODO(), source, 2500)
-	if err != nil {
-		return err
-	}
-
-	targetWords, _, err := e.vectorizer.NearestWordsByVector(context.TODO(), target, 2500)
-	if err != nil {
-		return err
-	}
-	fmt.Printf("getting NNs took %s\n", time.Since(before))
-
-	fmt.Printf("out of interest, lengths are %d and %d\n", len(sourceWords), len(targetWords))
->>>>>>> 9b141a3c
 
 	for _, singleSentence := range solutionSentenceArray {
 		sentence := []string{singleSentence}
@@ -109,7 +69,6 @@
 		}
 	}
 
-<<<<<<< HEAD
 	fmt.Println("============================================================")
 	fmt.Printf("\033[1;36m%s\033[0m", "FULL CORPUS: ")
 	fmt.Println(solutionSentenceArray)
@@ -118,22 +77,6 @@
 	fmt.Printf("\033[1;36m%s\033[0m", "WINNER SENTENCE: ")
 	fmt.Println(winner, winnerDist)
 	fmt.Println("============================================================")
-=======
-	// Moving towards the target, furthers away from the target
-	for i := len(targetWords) - 1; i >= 0; i-- {
-		if string(targetWords[i][0]) != "$" {
-			targetWordVector, err := e.vectorizer.Corpi(context.TODO(), []string{string(targetWords[i])})
-			if err != nil {
-				return err
-			}
-			distToResult, _ := e.distancer(targetWordVector, source)
-			if distToResult < lowestDistance {
-				fmt.Println("concept:", targetWords[i], "distanceToQuery", distToResult, "distanceToParent:", "UNSET", "distanceToNext:", "UNSET")
-				lowestDistance = distToResult
-			}
-		}
-	}
->>>>>>> 9b141a3c
 
 	return nil
 }
