//                           _       _
// __      _____  __ ___   ___  __ _| |_ ___
// \ \ /\ / / _ \/ _` \ \ / / |/ _` | __/ _ \
//  \ V  V /  __/ (_| |\ V /| | (_| | ||  __/
//   \_/\_/ \___|\__,_| \_/ |_|\__,_|\__\___|
//
//  Copyright © 2016 - 2023 Weaviate B.V. All rights reserved.
//
//  CONTACT: hello@weaviate.io
//

package db

import (
	"context"
	"fmt"
	"os"
	"path"
	"sync"
	"time"

	"github.com/pkg/errors"
	"github.com/sirupsen/logrus"
	"github.com/weaviate/weaviate/adapters/repos/db/docid"
	"github.com/weaviate/weaviate/adapters/repos/db/helpers"
	"github.com/weaviate/weaviate/adapters/repos/db/indexcheckpoint"
	"github.com/weaviate/weaviate/adapters/repos/db/indexcounter"
	"github.com/weaviate/weaviate/adapters/repos/db/inverted"
	"github.com/weaviate/weaviate/adapters/repos/db/lsmkv"
	"github.com/weaviate/weaviate/adapters/repos/db/propertyspecific"
	"github.com/weaviate/weaviate/adapters/repos/db/vector/flat"
	"github.com/weaviate/weaviate/adapters/repos/db/vector/hnsw"
	"github.com/weaviate/weaviate/adapters/repos/db/vector/hnsw/distancer"
	"github.com/weaviate/weaviate/adapters/repos/db/vector/noop"
	"github.com/weaviate/weaviate/entities/cyclemanager"
	"github.com/weaviate/weaviate/entities/filters"
	"github.com/weaviate/weaviate/entities/models"
	"github.com/weaviate/weaviate/entities/schema"
	"github.com/weaviate/weaviate/entities/storagestate"
	"github.com/weaviate/weaviate/entities/vectorindex"
	"github.com/weaviate/weaviate/entities/vectorindex/common"
	flatent "github.com/weaviate/weaviate/entities/vectorindex/flat"
	hnswent "github.com/weaviate/weaviate/entities/vectorindex/hnsw"
	"github.com/weaviate/weaviate/usecases/monitoring"
	"golang.org/x/sync/errgroup"
)

const IdLockPoolSize = 128

// Shard is the smallest completely-contained index unit. A shard manages
// database files for all the objects it owns. How a shard is determined for a
// target object (e.g. Murmur hash, etc.) is still open at this point
type Shard struct {
	index            *Index // a reference to the underlying index, which in turn contains schema information
	queue            *IndexQueue
	name             string
	store            *lsmkv.Store
	counter          *indexcounter.Counter
	indexCheckpoints *indexcheckpoint.Checkpoints
	vectorIndex      VectorIndex
	metrics          *Metrics
	promMetrics      *monitoring.PrometheusMetrics
	propertyIndices  propertyspecific.Indices
	deletedDocIDs    *docid.InMemDeletedTracker
	propLengths      *inverted.JsonPropertyLengthTracker
	versioner        *shardVersioner

	status              storagestate.Status
	statusLock          sync.Mutex
	propertyIndicesLock sync.RWMutex
	stopMetrics         chan struct{}

	centralJobQueue chan job // reference to queue used by all shards

	docIdLock []sync.Mutex
	// replication
	replicationMap pendingReplicaTasks

	// Indicates whether searchable buckets should be used
	// when filterable buckets are missing for text/text[] properties
	// This can happen for db created before v1.19, where
	// only map (now called searchable) buckets were created as inverted
	// indexes for text/text[] props.
	// Now roaring set (filterable) and map (searchable) buckets can
	// coexists for text/text[] props, and by default both are enabled.
	// So despite property's IndexFilterable and IndexSearchable settings
	// being enabled, only searchable bucket exists
	fallbackToSearchable bool

	cycleCallbacks *shardCycleCallbacks
}

func (s *Shard) GetIndex() *Index {
	return s.index
}

func (s *Shard) GetName() string {
	return s.name
}

func (s *Shard) GetStore() *lsmkv.Store {
	return s.store
}

func (s *Shard) GetCounter() *indexcounter.Counter {
	return s.counter
}

func (s *Shard) GetVectorIndex() VectorIndex {
	return s.vectorIndex
}

func (s *Shard) GetPropertyIndices() propertyspecific.Indices {
	return s.propertyIndices
}

func (s *Shard) GetPropertyLengths() *inverted.JsonPropertyLengthTracker {
	return s.propLengths
}

func (s *Shard) GetStatus() storagestate.Status {
	s.statusLock.Lock()
	defer s.statusLock.Unlock()

	return s.status
}

func NewShard(ctx context.Context, promMetrics *monitoring.PrometheusMetrics,
	shardName string, index *Index, class *models.Class, jobQueueCh chan job,
	indexCheckpoints *indexcheckpoint.Checkpoints,
) (*Shard, error) {
	before := time.Now()

	s := &Shard{
		index:       index,
		name:        shardName,
		promMetrics: promMetrics,
		metrics: NewMetrics(index.logger, promMetrics,
			string(index.Config.ClassName), shardName),
		deletedDocIDs:    docid.NewInMemDeletedTracker(),
		stopMetrics:      make(chan struct{}),
		replicationMap:   pendingReplicaTasks{Tasks: make(map[string]replicaTask, 32)},
		centralJobQueue:  jobQueueCh,
		indexCheckpoints: indexCheckpoints,
	}
	s.initCycleCallbacks()

	s.docIdLock = make([]sync.Mutex, IdLockPoolSize)

	defer s.metrics.ShardStartup(before)

	if err := os.MkdirAll(s.path(), os.ModePerm); err != nil {
		return nil, err
	}

	if err := s.initNonVector(ctx, class); err != nil {
		return nil, errors.Wrapf(err, "init shard %q", s.ID())
	}

	if err := s.initVector(ctx); err != nil {
		return nil, err
	}

	var err error
	s.queue, err = NewIndexQueue(s.ID(), s, s.vectorIndex, s.centralJobQueue, s.indexCheckpoints, IndexQueueOptions{
		Logger: s.index.logger,
	})
	if err != nil {
		return nil, err
	}

	err = s.queue.PreloadShard(ctx, s)
	if err != nil {
		return nil, err
	}
	s.notifyReady()

	return s, nil
}

func (s *Shard) initVector(ctx context.Context) error {
	var distProv distancer.Provider

	switch s.index.vectorIndexUserConfig.DistanceName() {
	case "", common.DistanceCosine:
		distProv = distancer.NewCosineDistanceProvider()
	case common.DistanceDot:
		distProv = distancer.NewDotProductProvider()
	case common.DistanceL2Squared:
		distProv = distancer.NewL2SquaredProvider()
	case common.DistanceManhattan:
		distProv = distancer.NewManhattanProvider()
	case common.DistanceHamming:
		distProv = distancer.NewHammingProvider()
	default:
<<<<<<< HEAD
		return errors.Errorf("unrecognized distance metric %q,"+
			"choose one of [\"cosine\", \"dot\", \"l2-squared\", \"manhattan\",\"hamming\"]", hnswUserConfig.Distance)
	}

	// starts vector cycles if vector is configured
	s.index.cycleCallbacks.vectorCommitLoggerCycle.Start()
	s.index.cycleCallbacks.vectorTombstoneCleanupCycle.Start()

	// a shard can actually have multiple vector indexes:
	// - the main index, which is used for all normal object vectors
	// - a geo property index for each geo prop in the schema
	//
	// here we label the main vector index as such.
	vecIdxID := "main"

	vi, err := hnsw.New(hnsw.Config{
		Logger:               s.index.logger,
		RootPath:             s.path(),
		ID:                   vecIdxID,
		ShardName:            s.name,
		ClassName:            s.index.Config.ClassName.String(),
		PrometheusMetrics:    s.promMetrics,
		VectorForIDThunk:     s.vectorByIndexID,
		TempVectorForIDThunk: s.readVectorByIndexIDIntoSlice,
		DistanceProvider:     distProv,
		MakeCommitLoggerThunk: func() (hnsw.CommitLogger, error) {
			return hnsw.NewCommitLogger(s.path(), vecIdxID,
				s.index.logger, s.cycleCallbacks.vectorCommitLoggerCallbacks)
		},
	}, hnswUserConfig,
		s.cycleCallbacks.vectorTombstoneCleanupCallbacks,
		s.cycleCallbacks.compactionCallbacks, s.cycleCallbacks.flushCallbacks)
	if err != nil {
		return errors.Wrapf(err, "init shard %q: hnsw index", s.ID())
=======
		return fmt.Errorf("init vector index: %w",
			errors.Errorf("unrecognized distance metric %q,"+
				"choose one of [\"cosine\", \"dot\", \"l2-squared\", \"manhattan\",\"hamming\"]", s.index.vectorIndexUserConfig.DistanceName()))
	}

	switch s.index.vectorIndexUserConfig.IndexType() {
	case vectorindex.VectorIndexTypeHNSW:
		hnswUserConfig, ok := s.index.vectorIndexUserConfig.(hnswent.UserConfig)
		if !ok {
			return errors.Errorf("hnsw vector index: config is not hnsw.UserConfig: %T",
				s.index.vectorIndexUserConfig)
		}

		if hnswUserConfig.Skip {
			s.vectorIndex = noop.NewIndex()
		} else {
			// starts vector cycles if vector is configured
			s.index.cycleCallbacks.vectorCommitLoggerCycle.Start()
			s.index.cycleCallbacks.vectorTombstoneCleanupCycle.Start()

			// a shard can actually have multiple vector indexes:
			// - the main index, which is used for all normal object vectors
			// - a geo property index for each geo prop in the schema
			//
			// here we label the main vector index as such.
			vecIdxID := "main"

			vi, err := hnsw.New(hnsw.Config{
				Logger:               s.index.logger,
				RootPath:             s.path(),
				ID:                   vecIdxID,
				ShardName:            s.name,
				ClassName:            s.index.Config.ClassName.String(),
				PrometheusMetrics:    s.promMetrics,
				VectorForIDThunk:     s.vectorByIndexID,
				TempVectorForIDThunk: s.readVectorByIndexIDIntoSlice,
				DistanceProvider:     distProv,
				MakeCommitLoggerThunk: func() (hnsw.CommitLogger, error) {
					return hnsw.NewCommitLogger(s.path(), vecIdxID,
						s.index.logger, s.cycleCallbacks.vectorCommitLoggerCallbacks)
				},
			}, hnswUserConfig,
				s.cycleCallbacks.vectorTombstoneCleanupCallbacks, s.cycleCallbacks.compactionCallbacks, s.cycleCallbacks.flushCallbacks)
			if err != nil {
				return errors.Wrapf(err, "init shard %q: hnsw index", s.ID())
			}
			s.vectorIndex = vi

			defer s.vectorIndex.PostStartup()
		}
	case vectorindex.VectorIndexTypeFLAT:
		flatUserConfig, ok := s.index.vectorIndexUserConfig.(flatent.UserConfig)
		if !ok {
			return errors.Errorf("flat vector index: config is not flat.UserConfig: %T",
				s.index.vectorIndexUserConfig)
		}
		s.index.cycleCallbacks.vectorCommitLoggerCycle.Start()

		// a shard can actually have multiple vector indexes:
		// - the main index, which is used for all normal object vectors
		// - a geo property index for each geo prop in the schema
		//
		// here we label the main vector index as such.
		vecIdxID := "main"

		vi, err := flat.New(flat.Config{
			ID:               vecIdxID,
			Logger:           s.index.logger,
			DistanceProvider: distProv,
		}, flatUserConfig, s.store)
		if err != nil {
			return errors.Wrapf(err, "init shard %q: flat index", s.ID())
		}
		s.vectorIndex = vi
	default:
		return fmt.Errorf("Unknown vector index type: %q. Choose one from [\"%s\", \"%s\"]",
			s.index.vectorIndexUserConfig.IndexType(), vectorindex.VectorIndexTypeHNSW, vectorindex.VectorIndexTypeFLAT)
>>>>>>> 5736cd90
	}

	return nil
}

func (s *Shard) initNonVector(ctx context.Context, class *models.Class) error {
	err := s.initLSMStore(ctx)
	if err != nil {
		return errors.Wrapf(err, "init shard %q: shard db", s.ID())
	}

	counter, err := indexcounter.New(s.path())
	if err != nil {
		return errors.Wrapf(err, "init shard %q: index counter", s.ID())
	}
	s.counter = counter

	dataPresent := s.counter.PreviewNext() != 0
	versionPath := path.Join(s.path(), "version")
	versioner, err := newShardVersioner(versionPath, dataPresent)
	if err != nil {
		return errors.Wrapf(err, "init shard %q: check versions", s.ID())
	}
	s.versioner = versioner

	plPath := path.Join(s.path(), "proplengths")
	propLengths, err := inverted.NewJsonPropertyLengthTracker(plPath, s.index.logger)
	if err != nil {
		return errors.Wrapf(err, "init shard %q: prop length tracker", s.ID())
	}
	s.propLengths = propLengths

	if err := s.initProperties(class); err != nil {
		return errors.Wrapf(err, "init shard %q: init per property indices", s.ID())
	}

	s.initDimensionTracking()

	return nil
}

func (s *Shard) ID() string {
	return fmt.Sprintf("%s_%s", s.index.ID(), s.name)
}

func (s *Shard) path() string {
	return path.Join(s.index.path(), s.name)
}

func (s *Shard) DBPathLSM() string {
	return path.Join(s.path(), "lsm")
}

func (s *Shard) uuidToIdLockPoolId(idBytes []byte) uint8 {
	// use the last byte of the uuid to determine which locking-pool a given object should use. The last byte is used
	// as uuids probably often have some kind of order and the last byte will in general be the one that changes the most
	return idBytes[15] % IdLockPoolSize
}

func (s *Shard) initLSMStore(ctx context.Context) error {
	annotatedLogger := s.index.logger.WithFields(logrus.Fields{
		"shard": s.name,
		"index": s.index.ID(),
		"class": s.index.Config.ClassName,
	})
	var metrics *lsmkv.Metrics
	if s.promMetrics != nil {
		metrics = lsmkv.NewMetrics(s.promMetrics, string(s.index.Config.ClassName), s.name)
	}

	store, err := lsmkv.New(s.DBPathLSM(), s.path(), annotatedLogger, metrics,
		s.cycleCallbacks.compactionCallbacks, s.cycleCallbacks.flushCallbacks)
	if err != nil {
		return errors.Wrapf(err, "init lsmkv store at %s", s.DBPathLSM())
	}

	err = store.CreateOrLoadBucket(ctx, helpers.ObjectsBucketLSM,
		lsmkv.WithStrategy(lsmkv.StrategyReplace),
		lsmkv.WithSecondaryIndices(1),
		lsmkv.WithMonitorCount(),
		lsmkv.WithPread(s.index.Config.AvoidMMap),
		lsmkv.WithKeepTombstones(true),
		s.dynamicMemtableSizing(),
		s.memtableIdleConfig(),
	)
	if err != nil {
		return errors.Wrap(err, "create objects bucket")
	}

	s.store = store

	return nil
}

func (s *Shard) drop() error {
	s.metrics.DeleteShardLabels(s.index.Config.ClassName.String(), s.name)
	s.replicationMap.clear()

	if s.index.Config.TrackVectorDimensions {
		// tracking vector dimensions goroutine only works when tracking is enabled
		// that's why we are trying to stop it only in this case
		s.stopMetrics <- struct{}{}
		if s.promMetrics != nil {
			// send 0 in when index gets dropped
			s.clearDimensionMetrics()
		}
	}

	ctx, cancel := context.WithTimeout(context.TODO(), 5*time.Second)
	defer cancel()

	// unregister all callbacks at once, in parallel
	if err := cyclemanager.NewCombinedCallbackCtrl(0,
		s.cycleCallbacks.compactionCallbacksCtrl,
		s.cycleCallbacks.flushCallbacksCtrl,
		s.cycleCallbacks.vectorCombinedCallbacksCtrl,
		s.cycleCallbacks.geoPropsCombinedCallbacksCtrl,
	).Unregister(ctx); err != nil {
		return err
	}

	if err := s.store.Shutdown(ctx); err != nil {
		return errors.Wrap(err, "stop lsmkv store")
	}

	if _, err := os.Stat(s.DBPathLSM()); err == nil {
		err := os.RemoveAll(s.DBPathLSM())
		if err != nil {
			return errors.Wrapf(err, "remove lsm store at %s", s.DBPathLSM())
		}
	}
	// delete indexcount
	err := s.counter.Drop()
	if err != nil {
		return errors.Wrapf(err, "remove indexcount at %s", s.DBPathLSM())
	}

	// delete indexcount
	err = s.versioner.Drop()
	if err != nil {
		return errors.Wrapf(err, "remove indexcount at %s", s.DBPathLSM())
	}

	// delete queue cursor
	err = s.queue.Drop()
	if err != nil {
		return errors.Wrapf(err, "remove minindexed at %s", s.DBPathLSM())
	}
	// remove vector index
	err = s.vectorIndex.Drop(ctx)
	if err != nil {
		return errors.Wrapf(err, "remove vector index at %s", s.DBPathLSM())
	}

	// delete indexcount
	err = s.propLengths.Drop()
	if err != nil {
		return errors.Wrapf(err, "remove prop length tracker at %s", s.DBPathLSM())
	}

	// TODO: can we remove this?
	s.deletedDocIDs.BulkRemove(s.deletedDocIDs.GetAll())
	s.propertyIndicesLock.Lock()
	err = s.propertyIndices.DropAll(ctx)
	s.propertyIndicesLock.Unlock()
	if err != nil {
		return errors.Wrapf(err, "remove property specific indices at %s", s.DBPathLSM())
	}

	return nil
}

func (s *Shard) addIDProperty(ctx context.Context) error {
	if s.isReadOnly() {
		return storagestate.ErrStatusReadOnly
	}

	return s.store.CreateOrLoadBucket(ctx,
		helpers.BucketFromPropNameLSM(filters.InternalPropID),
		lsmkv.WithIdleThreshold(time.Duration(s.index.Config.MemtablesFlushIdleAfter)*time.Second),
		lsmkv.WithStrategy(lsmkv.StrategySetCollection),
		lsmkv.WithPread(s.index.Config.AvoidMMap))
}

func (s *Shard) addDimensionsProperty(ctx context.Context) error {
	if s.isReadOnly() {
		return storagestate.ErrStatusReadOnly
	}

	// Note: this data would fit the "Set" type better, but since the "Map" type
	// is currently optimized better, it is more efficient to use a Map here.
	err := s.store.CreateOrLoadBucket(ctx,
		helpers.DimensionsBucketLSM,
		lsmkv.WithStrategy(lsmkv.StrategyMapCollection),
		lsmkv.WithPread(s.index.Config.AvoidMMap))
	if err != nil {
		return err
	}

	return nil
}

func (s *Shard) addTimestampProperties(ctx context.Context) error {
	if s.isReadOnly() {
		return storagestate.ErrStatusReadOnly
	}

	if err := s.addCreationTimeUnixProperty(ctx); err != nil {
		return err
	}
	if err := s.addLastUpdateTimeUnixProperty(ctx); err != nil {
		return err
	}

	return nil
}

func (s *Shard) addCreationTimeUnixProperty(ctx context.Context) error {
	return s.store.CreateOrLoadBucket(ctx,
		helpers.BucketFromPropNameLSM(filters.InternalPropCreationTimeUnix),
		lsmkv.WithIdleThreshold(time.Duration(s.index.Config.MemtablesFlushIdleAfter)*time.Second),
		lsmkv.WithStrategy(lsmkv.StrategyRoaringSet),
		lsmkv.WithPread(s.index.Config.AvoidMMap))
}

func (s *Shard) addLastUpdateTimeUnixProperty(ctx context.Context) error {
	return s.store.CreateOrLoadBucket(ctx,
		helpers.BucketFromPropNameLSM(filters.InternalPropLastUpdateTimeUnix),
		lsmkv.WithIdleThreshold(time.Duration(s.index.Config.MemtablesFlushIdleAfter)*time.Second),
		lsmkv.WithStrategy(lsmkv.StrategyRoaringSet),
		lsmkv.WithPread(s.index.Config.AvoidMMap))
}

func (s *Shard) memtableIdleConfig() lsmkv.BucketOption {
	return lsmkv.WithIdleThreshold(
		time.Duration(s.index.Config.MemtablesFlushIdleAfter) * time.Second)
}

func (s *Shard) dynamicMemtableSizing() lsmkv.BucketOption {
	return lsmkv.WithDynamicMemtableSizing(
		s.index.Config.MemtablesInitialSizeMB,
		s.index.Config.MemtablesMaxSizeMB,
		s.index.Config.MemtablesMinActiveSeconds,
		s.index.Config.MemtablesMaxActiveSeconds,
	)
}

func (s *Shard) createPropertyIndex(ctx context.Context, prop *models.Property, eg *errgroup.Group) {
	if !inverted.HasInvertedIndex(prop) {
		return
	}

	eg.Go(func() error {
		if err := s.createPropertyValueIndex(ctx, prop); err != nil {
			return errors.Wrapf(err, "create property '%s' value index on shard '%s'", prop.Name, s.ID())
		}

		if s.index.invertedIndexConfig.IndexNullState {
			eg.Go(func() error {
				if err := s.createPropertyNullIndex(ctx, prop); err != nil {
					return errors.Wrapf(err, "create property '%s' null index on shard '%s'", prop.Name, s.ID())
				}
				return nil
			})
		}

		if s.index.invertedIndexConfig.IndexPropertyLength {
			eg.Go(func() error {
				if err := s.createPropertyLengthIndex(ctx, prop); err != nil {
					return errors.Wrapf(err, "create property '%s' length index on shard '%s'", prop.Name, s.ID())
				}
				return nil
			})
		}

		return nil
	})
}

func (s *Shard) createPropertyValueIndex(ctx context.Context, prop *models.Property) error {
	if s.isReadOnly() {
		return storagestate.ErrStatusReadOnly
	}

	bucketOpts := []lsmkv.BucketOption{
		s.memtableIdleConfig(),
		s.dynamicMemtableSizing(),
		lsmkv.WithPread(s.index.Config.AvoidMMap),
	}

	if inverted.HasFilterableIndex(prop) {
		if dt, _ := schema.AsPrimitive(prop.DataType); dt == schema.DataTypeGeoCoordinates {
			return s.initGeoProp(prop)
		}

		if schema.IsRefDataType(prop.DataType) {
			if err := s.store.CreateOrLoadBucket(ctx,
				helpers.BucketFromPropNameMetaCountLSM(prop.Name),
				append(bucketOpts, lsmkv.WithStrategy(lsmkv.StrategyRoaringSet))...,
			); err != nil {
				return err
			}
		}

		if err := s.store.CreateOrLoadBucket(ctx,
			helpers.BucketFromPropNameLSM(prop.Name),
			append(bucketOpts, lsmkv.WithStrategy(lsmkv.StrategyRoaringSet))...,
		); err != nil {
			return err
		}
	}

	if inverted.HasSearchableIndex(prop) {
		searchableBucketOpts := append(bucketOpts,
			lsmkv.WithStrategy(lsmkv.StrategyMapCollection), lsmkv.WithPread(s.index.Config.AvoidMMap))
		if s.versioner.Version() < 2 {
			searchableBucketOpts = append(searchableBucketOpts, lsmkv.WithLegacyMapSorting())
		}

		if err := s.store.CreateOrLoadBucket(ctx,
			helpers.BucketSearchableFromPropNameLSM(prop.Name),
			searchableBucketOpts...,
		); err != nil {
			return err
		}
	}

	return nil
}

func (s *Shard) createPropertyLengthIndex(ctx context.Context, prop *models.Property) error {
	if s.isReadOnly() {
		return storagestate.ErrStatusReadOnly
	}

	// some datatypes are not added to the inverted index, so we can skip them here
	switch schema.DataType(prop.DataType[0]) {
	case schema.DataTypeGeoCoordinates, schema.DataTypePhoneNumber, schema.DataTypeBlob, schema.DataTypeInt,
		schema.DataTypeNumber, schema.DataTypeBoolean, schema.DataTypeDate:
		return nil
	default:
	}

	return s.store.CreateOrLoadBucket(ctx,
		helpers.BucketFromPropNameLengthLSM(prop.Name),
		lsmkv.WithStrategy(lsmkv.StrategyRoaringSet),
		lsmkv.WithPread(s.index.Config.AvoidMMap))
}

func (s *Shard) createPropertyNullIndex(ctx context.Context, prop *models.Property) error {
	if s.isReadOnly() {
		return storagestate.ErrStatusReadOnly
	}

	return s.store.CreateOrLoadBucket(ctx,
		helpers.BucketFromPropNameNullLSM(prop.Name),
		lsmkv.WithStrategy(lsmkv.StrategyRoaringSet),
		lsmkv.WithPread(s.index.Config.AvoidMMap))
}

func (s *Shard) updateVectorIndexConfig(ctx context.Context,
	updated schema.VectorIndexConfig,
) error {
	if s.isReadOnly() {
		return storagestate.ErrStatusReadOnly
	}

	err := s.updateStatus(storagestate.StatusReadOnly.String())
	if err != nil {
		return fmt.Errorf("attempt to mark read-only: %w", err)
	}

	return s.vectorIndex.UpdateUserConfig(updated, func() {
		s.updateStatus(storagestate.StatusReady.String())
	})
}

func (s *Shard) shutdown(ctx context.Context) error {
	if s.index.Config.TrackVectorDimensions {
		// tracking vector dimensions goroutine only works when tracking is enabled
		// that's why we are trying to stop it only in this case
		s.stopMetrics <- struct{}{}
	}

	if err := s.propLengths.Close(); err != nil {
		return errors.Wrap(err, "close prop length tracker")
	}

	if err := s.queue.Close(); err != nil {
		return errors.Wrap(err, "shut down vector index queue")
	}

	// to ensure that all commitlog entries are written to disk.
	// otherwise in some cases the tombstone cleanup process'
	// 'RemoveTombstone' entry is not picked up on restarts
	// resulting in perpetually attempting to remove a tombstone
	// which doesn't actually exist anymore
	if err := s.vectorIndex.Flush(); err != nil {
		return errors.Wrap(err, "flush vector index commitlog")
	}

	if err := s.vectorIndex.Shutdown(ctx); err != nil {
		return errors.Wrap(err, "shut down vector index")
	}

	// unregister all callbacks at once, in parallel
	if err := cyclemanager.NewCombinedCallbackCtrl(0,
		s.cycleCallbacks.compactionCallbacksCtrl,
		s.cycleCallbacks.flushCallbacksCtrl,
		s.cycleCallbacks.vectorCombinedCallbacksCtrl,
		s.cycleCallbacks.geoPropsCombinedCallbacksCtrl,
	).Unregister(ctx); err != nil {
		return err
	}

	if err := s.store.Shutdown(ctx); err != nil {
		return errors.Wrap(err, "stop lsmkv store")
	}

	return nil
}

func (s *Shard) notifyReady() {
	s.initStatus()
	s.index.logger.
		WithField("action", "startup").
		Debugf("shard=%s is ready", s.name)
}

func (s *Shard) objectCount() int {
	b := s.store.Bucket(helpers.ObjectsBucketLSM)
	if b == nil {
		return 0
	}

	return b.Count()
}

func (s *Shard) isFallbackToSearchable() bool {
	return s.fallbackToSearchable
}

func (s *Shard) tenant() string {
	// TODO provide better impl
	if s.index.partitioningEnabled {
		return s.name
	}
	return ""
}<|MERGE_RESOLUTION|>--- conflicted
+++ resolved
@@ -193,42 +193,6 @@
 	case common.DistanceHamming:
 		distProv = distancer.NewHammingProvider()
 	default:
-<<<<<<< HEAD
-		return errors.Errorf("unrecognized distance metric %q,"+
-			"choose one of [\"cosine\", \"dot\", \"l2-squared\", \"manhattan\",\"hamming\"]", hnswUserConfig.Distance)
-	}
-
-	// starts vector cycles if vector is configured
-	s.index.cycleCallbacks.vectorCommitLoggerCycle.Start()
-	s.index.cycleCallbacks.vectorTombstoneCleanupCycle.Start()
-
-	// a shard can actually have multiple vector indexes:
-	// - the main index, which is used for all normal object vectors
-	// - a geo property index for each geo prop in the schema
-	//
-	// here we label the main vector index as such.
-	vecIdxID := "main"
-
-	vi, err := hnsw.New(hnsw.Config{
-		Logger:               s.index.logger,
-		RootPath:             s.path(),
-		ID:                   vecIdxID,
-		ShardName:            s.name,
-		ClassName:            s.index.Config.ClassName.String(),
-		PrometheusMetrics:    s.promMetrics,
-		VectorForIDThunk:     s.vectorByIndexID,
-		TempVectorForIDThunk: s.readVectorByIndexIDIntoSlice,
-		DistanceProvider:     distProv,
-		MakeCommitLoggerThunk: func() (hnsw.CommitLogger, error) {
-			return hnsw.NewCommitLogger(s.path(), vecIdxID,
-				s.index.logger, s.cycleCallbacks.vectorCommitLoggerCallbacks)
-		},
-	}, hnswUserConfig,
-		s.cycleCallbacks.vectorTombstoneCleanupCallbacks,
-		s.cycleCallbacks.compactionCallbacks, s.cycleCallbacks.flushCallbacks)
-	if err != nil {
-		return errors.Wrapf(err, "init shard %q: hnsw index", s.ID())
-=======
 		return fmt.Errorf("init vector index: %w",
 			errors.Errorf("unrecognized distance metric %q,"+
 				"choose one of [\"cosine\", \"dot\", \"l2-squared\", \"manhattan\",\"hamming\"]", s.index.vectorIndexUserConfig.DistanceName()))
@@ -306,7 +270,6 @@
 	default:
 		return fmt.Errorf("Unknown vector index type: %q. Choose one from [\"%s\", \"%s\"]",
 			s.index.vectorIndexUserConfig.IndexType(), vectorindex.VectorIndexTypeHNSW, vectorindex.VectorIndexTypeFLAT)
->>>>>>> 5736cd90
 	}
 
 	return nil
