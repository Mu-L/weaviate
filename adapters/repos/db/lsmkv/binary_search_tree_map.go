--- conflicted
+++ resolved
@@ -15,7 +15,6 @@
 	"bytes"
 	"sort"
 
-	"github.com/weaviate/weaviate/adapters/repos/db/lsmkv/entities"
 	"github.com/weaviate/weaviate/adapters/repos/db/lsmkv/rbtree"
 	"github.com/weaviate/weaviate/entities/lsmkv"
 )
@@ -42,11 +41,7 @@
 
 func (t *binarySearchTreeMap) get(key []byte) ([]MapPair, error) {
 	if t.root == nil {
-<<<<<<< HEAD
-		return nil, entities.NotFound
-=======
 		return nil, lsmkv.NotFound
->>>>>>> ad884873
 	}
 
 	return t.root.get(key)
@@ -188,21 +183,13 @@
 
 	if bytes.Compare(key, n.key) < 0 {
 		if n.left == nil {
-<<<<<<< HEAD
-			return nil, entities.NotFound
-=======
 			return nil, lsmkv.NotFound
->>>>>>> ad884873
 		}
 
 		return n.left.get(key)
 	} else {
 		if n.right == nil {
-<<<<<<< HEAD
-			return nil, entities.NotFound
-=======
 			return nil, lsmkv.NotFound
->>>>>>> ad884873
 		}
 
 		return n.right.get(key)
